--- conflicted
+++ resolved
@@ -14,11 +14,7 @@
 from .exceptions import QESchemaError, XmlDocumentError
 from .utils import set_logger
 
-<<<<<<< HEAD
-__version__ = '1.3.0a1'
-=======
 __version__ = '1.4.0'
->>>>>>> ecd57e84
 
 __all__ = [
     'XmlDocument', 'QeDocument', 'PwDocument', 'PhononDocument', 'NebDocument',
