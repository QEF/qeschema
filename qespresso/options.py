#
# Copyright (c), 2015-2016, Quantum Espresso Foundation and SISSA (Scuola
# Internazionale Superiore di Studi Avanzati). All rights reserved.
# This file is distributed under the terms of the MIT License. See the
# file 'LICENSE' in the root directory of the present distribution, or
# http://opensource.org/licenses/MIT.
# Authors: Davide Brunato, Giovanni Borghi
#
"""
Conversion functions for Quantum Espresso input options.
"""

import logging
from .exceptions import ConfigError

logger = logging.getLogger('qespresso')


#
# Other derived values
def get_specie_related_values(name, **kwargs):
    """
    Convert XML data for specie related options. Map single values,
    vectors and matrices. Skip 0 values for Hubbard parameters or
    negative values for starting_ns eigenvalues. Skip entire vector
    or matrix when

    :param name: parameter name
    :param kwargs:
    :return: string
    """
    related_tag = kwargs['_related_tag']
    related_data = kwargs[related_tag]
    try:
        atomic_species = kwargs['atomic_species']
        species = atomic_species['species']
    except KeyError as err:
        key = str(err).strip("'")
        if key != '_text':
            logger.error("Missing required arguments when building "
                         "parameter '%s'! %s" % (name, key))
        return []

    lines = []
    for value in iter(related_data if isinstance(related_data, list) else [related_data]):
        tag_specie = value['specie']
        tag_values = value['_text']
        if value.get('label') == 'no Hubbard':
            continue

        specie_index = 1
        for specie in species:
            if specie['name'] == tag_specie:
                break
            specie_index += 1
        else:
            raise ConfigError("Unknown specie '%s' in tag '%s'" % (tag_specie, name))

        if isinstance(tag_values, list):
            for k in range(len(tag_values)):
                # starting_ns case: skip negative values
                if tag_values[k] < 0 or (name == 'Hubbard_J' and tag_values[k] == 0):
                    continue
                lines.append(' {0}({1},{2})={3}'.format(
                    name, k + 1, specie_index, tag_values[k]
                ))
        elif tag_values > 0:
            lines.append(' {0}({1})={2}'.format(name, specie_index, tag_values))
    return lines


def get_starting_magnetization(name, **kwargs):
    """
    Build starting magnetization vector from species data.

    :param name: parameter name
    :param kwargs:
    :return: string
    """
    try:
        atomic_species = kwargs['atomic_species']
        species = atomic_species['species']
    except KeyError as err:
        logger.error("Missing required arguments when building "
                     "parameter '%s'! %s" % (name, err))
        return []

    lines = []
    try:
        lines.append(' {0}(1)={1}'.format(name, species.get('starting_magnetization', 0.0)))
    except AttributeError:
        k = 0
        for specie in species:
            k += 1
            lines.append(' {0}({1})={2}'.format(
                name, k, specie.get('starting_magnetization', 0.0)
            ))
    return lines


def get_system_nspin(name, **kwargs):
    """
    Get the value for 'nspin' parameter of the SYSTEM namelist.

    :param name:
    :param kwargs:
    :return:
    """
    try:
        lsda = kwargs['lsda']
        if lsda:
            return [' nspin=2']

        noncolin = kwargs['noncolin']
        if noncolin:
            return [' nspin=4']
        else:
            return [' nspin=1']
    except KeyError as err:
        logger.error("Missing required arguments when building "
                     "parameter '%s'! %s" % (name, err))
        return []


def set_ibrav_to_zero(name, **kwargs):
    line = '  ibrav = 0'
    return [line]


def get_system_eamp(name, **kwargs):
    """

    :param name:
    :param kwargs:
    :return:
    """
    try:
        electric_potential = kwargs['electric_potential']
        if electric_potential in ('Berry_Phase', 'homogenous_field'):
            return []
        electric_field_amplitude = kwargs['electric_field_amplitude']
    except KeyError as err:
        logger.error("Missing required arguments when building "
                     "parameter '%s'! %s" % (name, err))
        return []

    if electric_potential == 'sawtooth_potential':
        return [' eamp={0}'.format(electric_field_amplitude)]
    else:
        return []


def get_electrons_efield(name, **kwargs):
    """
    :param name:
    :param kwargs:
    :return:
    """
    try:
        electric_potential = kwargs['electric_potential']
        if electric_potential in ('Berry_Phase', 'sawtooth_potential'):
            return []
        electric_field_amplitude = kwargs['electric_field_amplitude']
    except KeyError as err:
        logger.error("Missing required arguments when building "
                     "parameter '%s'! %s" % (name, err))
        return []

    if electric_potential == 'homogenous_field':
        return [' efield={0}'.format(electric_field_amplitude)]
    else:
        return []


def get_system_edir(name, **kwargs):
    """
    :param name:
    :param kwargs:
    :return:
    """
    try:
        electric_potential = kwargs['electric_potential']
        electric_field_direction = kwargs['electric_field_direction']
    except KeyError as err:
        logger.error("Missing required arguments when building "
                     "parameter '%s'! %s" % (name, err))
        return []

    if electric_potential == 'sawtooth_potential':
        return [' edir={0}'.format(electric_field_direction)]
    else:
        return []


def get_electric_potential_related(name, **kwargs):
    try:
        electric_potential = kwargs['electric_potential']
    except KeyError as err:
        logger.error("Missing required arguments when building "
                     "parameter '%s'! %s" % (name, err))
        return []

    from .converters import to_fortran
    if name == 'tefield':
        return [' %s=%s' % (name, to_fortran(electric_potential == 'sawtooth_potential'))]
    elif name == 'lelfield':
        return [' %s=%s' % (name, to_fortran(electric_potential == 'homogenous_field'))]
    elif name == 'lberry':
        return [' %s=%s' % (name, to_fortran(electric_potential == 'Berry_Phase'))]
    return []


def get_control_gdir(name, **kwargs):
    """
    :param name:
    :param kwargs:
    :return:
    """
    try:
        electric_potential = kwargs['electric_potential']
        electric_field_direction = kwargs['electric_field_direction']
    except KeyError as err:
        logger.error("Missing required arguments when building "
                     "parameter '%s'! %s" % (name, err))
        return []

    if electric_potential in ('homogenous_field', 'Berry_Phase'):
        return [' gdir={0}'.format(electric_field_direction)]
    else:
        return []


def get_cell_dofree(name, **kwargs):
    """ 
    :param name:
    :param kwargs:
    :return:
    """
    try:
        fix_volume = kwargs['fix_volume']
    except KeyError:
        fix_volume = False
    try:
        fix_area = kwargs['fix_area']
    except KeyError:
        fix_area = False
    try:
        isotropic = kwargs['isotropic']
    except KeyError:
        isotropic = False
    cell_dofree = "cell_dofree = 'all'" 
    if ((fix_volume and fix_area) or (fix_volume and isotropic) or (fix_area and isotropic)) :
        logger.error("only one of fix_volume fix_area and isotropic can be true")
        return [cell_dofree]
    if fix_volume: cell_dofree = "cell_dofree = 'shape'"
    if fix_area:   cell_dofree = "cell_dofree = '2Dshape'"
    if isotropic:  cell_dofree = "cell_dofree = 'volume' "
    return [cell_dofree]


def neb_set_system_nat(name, **kwargs):
    """
    Extract SYSTEM[nat] from the first element of the list of atomic_structure
    :param name: Variable name
    :param kwargs: list of dictionaries each containing an atomic_structure element
    :return: list containin one string to be printed in system name list nat = nat_value
    """
    images = kwargs.get('atomic_structure', [])
    if len(images) < 1:
        logger.error('No atomic_structure element found !!!')
        return ''
    image = images[0]
    nat_value = int(image.get('nat', 0))
    if nat_value <= 0:
        logger.error("error reading nat value from atomic_structure !!!")
        return ''
    return [' nat = {0}'.format(nat_value)]


def Ha2Ry(name, **kwargs):
    related_tag = kwargs['_related_tag']
    value = kwargs[related_tag]*2.e0
<<<<<<< HEAD
    return [' {} = {:12.8}'.format(name, value)]
=======
    return [' {} = {:12.8f}'.format(name,value)]

def setOneAmassLine(name,**kwargs):
    lines=[]
    try:
        node  = kwargs['amass']
        value = float(node['_text'])
        index = node['atom']
        lines.append(' {}({})={:7.3f}'.format(name, index, value))
    except TypeError:
        for node in kwargs['amass']:
            value = float(node['_text'])
            index = node['atom']
            lines.append(' {}({})={:7.3f}'.format(name, index, value))
    return lines
>>>>>>> d71bf2fe
<|MERGE_RESOLUTION|>--- conflicted
+++ resolved
@@ -280,9 +280,6 @@
 def Ha2Ry(name, **kwargs):
     related_tag = kwargs['_related_tag']
     value = kwargs[related_tag]*2.e0
-<<<<<<< HEAD
-    return [' {} = {:12.8}'.format(name, value)]
-=======
     return [' {} = {:12.8f}'.format(name,value)]
 
 def setOneAmassLine(name,**kwargs):
@@ -297,5 +294,4 @@
             value = float(node['_text'])
             index = node['atom']
             lines.append(' {}({})={:7.3f}'.format(name, index, value))
-    return lines
->>>>>>> d71bf2fe
+    return lines