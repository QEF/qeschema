# -*- coding: utf-8 -*-
#
# Copyright (c), 2015-2016, Quantum Espresso Foundation and SISSA (Scuola
# Internazionale Superiore di Studi Avanzati). All rights reserved.
# This file is distributed under the terms of the MIT License. See the
# file 'LICENSE' in the root directory of the present distribution, or
# http://opensource.org/licenses/MIT.
# Authors: Davide Brunato, Giovanni Borghi
#
"""
Data format converters for Quantum Espresso
"""
import copy
import logging
import re
import os.path

from .utils import BiunivocalMap
from . import cards, options

logger = logging.getLogger('qespresso')

def conversion_maps_builder(template_map):
    """
    Build invariant and variant conversion maps from a template. The template
    is a multilevel dictionary that reproduce the structure of the input data.
    An entry maybe:

      1) a string with the list and the option names (eg: "CONTROL[calculation]").
         In this case the entry is mapped to this value, without modifications.

      2) a tuple with three items:
         - list and option names (eg: 'SYSTEM[Hubbard_U]');
         - the function that has to be used to calculate the namelist option
           value from XML value;
         - the function that has to be used to calculate to calculate the XML
           value data from namelist entry.

      3) a list of tuples when the XML entry has to be used to calculate other
         namelist or card's entries. Each tuple has the meaning of the previous
         case. The second and third elements may be None or empty if the template
         has another tuple with the same list and option names that indicate the
         transformation functions associated.

    :param template_map: Template dictionary
    :return: A couple of dictionaries, the first for invariant
    parameter mappings, se second for multi-dependent or type
    transformations.
    """
    def _check_variant(*args):
        if not args:
            raise ValueError("Empty sequence not admitted for a conversion map!")
        elif not isinstance(args[0], str):
            raise TypeError("The first element must be a string! '{0}'".format(args))
        elif len(args) == 1:
            return args[0], None, None
        elif len(args) == 2 and (callable(args[1]) or args[1] is None):
            return args[0], args[1], None
        elif len(args) == 3 and (callable(args[1]) or args[1] is None) \
                and (callable(args[2]) or args[2] is None):
            return args
        else:
            raise TypeError("Need a callable or None for 2nd and 3rd items! '{0}'".format(*args))

    def _build_maps(dict_element, path):
        for key, item in dict_element.items():
            path_key = '/'.join((path, key))
            if isinstance(item, dict):
                _build_maps(item, path_key)
                continue

            if isinstance(item, str):
                invariant_map[path_key] = item
                logger.debug("Added one-to-one association: '{0}'='{1}'".format(path_key, item))
                continue

            if isinstance(item, tuple) or isinstance(item, list):
                try:
                    variant_map[path_key] = _check_variant(*item)
                    logger.debug("Added single-variant mapping: '{}'={}".format(path_key, variant_map[path_key]))
                except TypeError:
                    variants = []
                    for variant in item:
                        if isinstance(variant, str):
                            invariant_map[path_key] = variant
                        elif isinstance(item, tuple) or isinstance(item, list):
                            variants.append(_check_variant(*variant))
                        else:
                            raise TypeError("Expect a tuple, list or string! {0}".format(variant))
                    variant_map[path_key] = tuple(variants)
                    logger.debug("Added multi-variant mapping: '{}'={}".format(path_key, variant_map[path_key]))

    invariant_map = BiunivocalMap()
    variant_map = dict()
    if not isinstance(template_map, dict):
        raise TypeError("A dictionary is needed!")
    _build_maps(template_map, '.')

    # Check inconsistencies between maps
    for items in variant_map.values():
        for value in items:
            logger.debug("Check value: {0}".format(value))
            if isinstance(value, str) and value in invariant_map.inverse():
                raise ValueError("A variant is also in invariant map! "
                                 "'%s': '%s'" % (invariant_map.getkey(value), value))
            elif isinstance(value, tuple) and value[0] in invariant_map.inverse():
                raise ValueError("A variant is also in invariant map! "
                                 "'%s': '%s'" % (invariant_map.getkey(value[0]), value[0]))

    return invariant_map, variant_map


def to_fortran(value):
    """
    Translate a Python value to the equivalent literal representation
    for Fortran input.

    :param value:
    :return:
    """
    if isinstance(value, bool):
        return '.true.' if value else '.false.'
    elif isinstance(value, str):
        return u"'%s'" % value
    return str(value)


try:
    from collections.abc import Container
except ImportError:
    from collections import Container


class RawInputConverter(Container):
    """
    A Fortran's namelist builder.
    """

    target_pattern = re.compile('(\w+)(?:\[((?:\w+)(?:%\w+)*)\]|)')
    """RE pattern to extract Fortran input's namelist/card and name of a parameter"""

    def __init__(self, invariant_map, variant_map, input_namelists=None, input_cards=None):
        self.invariant_map = invariant_map
        """Map of parameters that are matched with one-to-one relation
        and which value is invariant from XML to QE Fortran input format."""

        self.variant_map = variant_map
        """Map of parameters that require a type conversion or are multi
        related with other inputs."""

        self.input_namelists = tuple(input_namelists) or (
            key for key in invariant_map.keys() + variant_map.keys()
        )
        """Sequence of input namelists. Use keys of the maps if not provided."""

        self.input_cards = tuple(input_cards) or (key for key in variant_map)
        """Sequence of input special cards, assuming an empty list if not provided."""

        self._input = dict(
            [(section, {}) for section in self.input_namelists + self.input_cards]
        )

    def __contains__(self, path):
        return path in self.invariant_map or path in self.variant_map

    def set_path(self, path, tag, node_dict):
        """
        Insert values for a path.

        :param path:
        :param tag:
        :param node_dict:
        :return:
        """
        if len(node_dict) != 1:
            raise ValueError("The node_dict argument must contains exactly "
                             "one element! {0}".format(node_dict))
        logger.debug("Set input with path '{0}' and node dict '{1}'".format(path, node_dict))
        _path, _, keyword = path.rpartition('/')

        value = node_dict[tag]
        if isinstance(value, dict) and keyword != tag:
            try:
                value = value[keyword]
            except KeyError:
                if keyword == '_text':
                    value = node_dict[tag]
                else:
                    raise ValueError(
                        "Keyword '{0}' not found in node_dict \"{1}\"!".format(keyword, node_dict)
                    )

        if value is None:
            logger.debug("Skip element '%s': None value!" % path)
            return

        # Set the target parameter if the path is in invariant_map dictionary
        if not isinstance(value, dict) and path in self.invariant_map:
            self.set_parameter(path, value)

        # Add argument to variant transformations associated with the path
        if path in self.variant_map:
            self.add_kwarg(path, tag, node_dict)

    def set_parameter(self, path, value):
        target = self.invariant_map[path]
        match = self.target_pattern.match(target)
        if match is not None:
            namelist, name = match.groups()
        else:
            namelist = name = None
        if name is None:
            raise ValueError("Wrong value for invariant parameter '{0}'! '{1}'".format(path, target))

        self._input[namelist][name] = to_fortran(value)
        logger.debug("Set {0}[{1}]={2}".format(namelist, name, self._input[namelist][name]))

    def add_kwarg(self, path, tag, node_dict):
        if isinstance(self.variant_map[path][0], str):
            target_items = list([self.variant_map[path]])[:2]
        else:
            target_items = self.variant_map[path]
        for target, _get_qe_input, _ in target_items:
            logger.debug("Add argument to '{0}'".format(target))
            logger.debug("Argument's conversion function: {0}".format(_get_qe_input))
            group, name = self.target_pattern.match(target).groups()
            if name is not None:
                try:
                    name_dict = self._input[group][name]
                except KeyError:
                    self._input[group][name] = node_dict.copy()
                else:
                    try:
                        name_dict[tag].append(node_dict[tag])
                    except AttributeError:
                        name_dict[tag] = [self._input[group][name][tag], node_dict[tag]]
                    except KeyError:
                        name_dict.update(node_dict.copy())
                if _get_qe_input is not None:
                    self._input[group][name].update({
                        '_get_qe_input': _get_qe_input,
                        '_related_tag': tag
                    })
            else:
                try:
                    self._input[group][tag].append(node_dict[tag])
                except AttributeError:
                    self._input[group][tag] = [self._input[group][tag], node_dict[tag]]
                except KeyError:
                    self._input[group].update(node_dict.copy())
                if _get_qe_input is not None:
                    self._input[group].update({'_get_qe_input': _get_qe_input})

    def get_qe_input(self):
        if all([not section for section in self._input.values()]):
            logger.error("Empty input!")
        _input = self._input
        lines = []
        for namelist in self.input_namelists:
            lines.append('&%s' % namelist)
            for name, value in sorted(_input[namelist].items(), key=lambda x: x[0].lower()):
                logger.debug("Add input for parameter {}[{}] with value {}".format(namelist, name, value))
                if isinstance(value, dict):
                    # Variant conversion: apply to_fortran_input function with saved arguments
                    try:
                        to_fortran_input = value['_get_qe_input']
                    except KeyError:
                        logger.debug(
                            'No conversion function for parameter %s[%s], skip ... ' % (namelist, name)
                        )
                        continue

                    if callable(to_fortran_input):
                        lines.extend(to_fortran_input(name, **value))
                    else:
                        logger.error(
                            'Parameter %s[%s] conversion function is not callable!' % (namelist, name)
                        )
                else:
                    # Simple invariant conversion
                    lines.append(' {0}={1}'.format(name, value))
            lines.append('/')

        for card in self.input_cards:
            logger.debug("Add card: %s" % card)
            card_args = _input[card]
            logger.debug("Card arguments: {0}".format(card_args))
            if '_get_qe_input' not in card_args or \
                    not callable(card_args['_get_qe_input']):
                logger.error("Missing conversion function for card '%s'" % card)
            _get_qe_input = card_args.get('_get_qe_input', None)
            if callable(_get_qe_input):
                lines.extend(_get_qe_input(card, **card_args))
            else:
                logger.error('Card conversion function not found!')
        return '\n'.join(lines)

    def clear_input(self):
        del self._input
        self._input = dict(
            [(section, {}) for section in self.input_namelists + self.input_cards]
        )


class PwInputConverter(RawInputConverter):
    """
    Builds a Fortran's namelist input for PWscf.
    """
    PW_TEMPLATE_MAP = {
        'control_variables': {
            'title': "CONTROL[title]",
            'calculation': "CONTROL[calculation]",
            'restart_mode': "CONTROL[restart_mode]",
            'prefix': "CONTROL[prefix]",
            'pseudo_dir': "CONTROL[pseudo_dir]",
            'outdir': "CONTROL[outdir]",
            'stress': "CONTROL[tstress]",
            'forces': "CONTROL[tprnfor]",
            'wf_collect': "CONTROL[wf_collect]",
            'disk_io': "CONTROL[disk_io]",
            'max_seconds': "CONTROL[max_seconds]",
            'etot_conv_thr': "CONTROL[etot_conv_thr]",
            'forc_conv_thr': "CONTROL[forc_conv_thr]",
            'press_conv_thr': "CELL[press_conv_thr]",
            'verbosity': "CONTROL[verbosity]",
            'print_every': "CONTROL[iprint]",
            'nstep':       "CONTROL[nstep]",
        },
        # Card ATOMIC species with attributes
        'atomic_species': {
            'ntyp': 'SYSTEM[ntyp]',
            '_text': [
                ("ATOMIC_SPECIES", cards.get_atomic_species_card, None),
                ('SYSTEM[Hubbard_U]',),
                ('SYSTEM[Hubbard_J0]',),
                ('SYSTEM[Hubbard_alpha]',),
                ('SYSTEM[Hubbard_beta]',),
                ('SYSTEM[Hubbard_J]',),
                ('SYSTEM[starting_ns_eigenvalue]',),
                ('SYSTEM[starting_magnetization]', options.get_starting_magnetization, None),
            ]
        },
        'atomic_structure': {
            'nat': 'SYSTEM[nat]',
            '_text': [
                ('SYSTEM[ibrav]', options.set_ibrav_to_zero, None),
                ("ATOMIC_POSITIONS", cards.get_atomic_positions_cell_card, None),
                ("CELL_PARAMETERS", cards.get_cell_parameters_card, None)
            ],
            'atomic_positions': ('ATOMIC_FORCES', cards.get_atomic_forces_card, None),
        },
        'dft': {
            'functional': "SYSTEM[input_dft]",
            'hybrid': {
                'qpoint_grid': {
                    'nqx1': 'SYSTEM[nqx1]',
                    'nqx2': 'SYSTEM[nqx2]',
                    'nqx3': 'SYSTEM[nqx3]'
                },
<<<<<<< HEAD
                'ecutfock': ('SYSTEM[ecutfock]', options.Ha2Ry, None),
=======
                'ecutfock': ('SYSTEM[ecutfock:]',options.Ha2Ry, None),
>>>>>>> d71bf2fe
                'exx_fraction': 'SYSTEM[exx_fraction]',
                'screening_parameter': 'SYSTEM[screening_parameter]',
                'exxdiv_treatment': 'SYSTEM[exxdiv_treatment]',
                'x_gamma_extrapolation': 'SYSTEM[x_gamma_extrapolation]',
                'ecutvcut': ('SYSTEM[ecutvcut]', options.Ha2Ry, None)
            },
            'dftU': {
                'lda_plus_u_kind': 'SYSTEM[lda_plus_u_kind]',
                'Hubbard_U': {
                    '_text': ('SYSTEM[Hubbard_U]', options.get_specie_related_values, None),
                },
                'Hubbard_J0': {
                    '_text': ('SYSTEM[Hubbard_J0]', options.get_specie_related_values, None),
                },
                'Hubbard_alpha': {
                    '_text': ('SYSTEM[Hubbard_alpha]', options.get_specie_related_values, None),
                },
                'Hubbard_beta': {
                    '_text': ('SYSTEM[Hubbard_beta]', options.get_specie_related_values, None),
                },
                'Hubbard_J': {
                    '_text': ('SYSTEM[Hubbard_J]', options.get_specie_related_values, None),
                },
                'starting_ns': {
                    '_text': ('SYSTEM[starting_ns_eigenvalue]', options.get_specie_related_values, None),
                },
                'U_projection_type': 'SYSTEM[U_projection_type]',
            },
            'vdW': {
                'vdw_corr': 'SYSTEM[vdw_corr]',
                'london_s6': 'SYSTEM[london_s6]',
                'ts_vdw_econv_thr': 'SYSTEM[ts_vdw_econv_thr]',
                'ts_vdw_isolated': 'SYSTEM[ts_vdw_isolated]',
                'london_rcut': 'SYSTEM[london_rcut]',
                'xdm_a1': 'SYSTEM[xdm_a1]',
                'xdm_a2': 'SYSTEM[xdm_a2]',
                'london_c6': {
                    '_text': ('SYSTEM[london_c6]', options.get_specie_related_values, None),
                }
            }
        },
        'spin': {
            'lsda': ("SYSTEM[nspin]", options.get_system_nspin, None),
            'noncolin': [
                ("SYSTEM[nspin]", options.get_system_nspin, None),
                "SYSTEM[noncolin]"
            ],
            'spinorbit': "SYSTEM[lspinorb]"
        },
        'bands': {
            'nbnd': "SYSTEM[nbnd]",
            'smearing': {
                '_text': "SYSTEM[smearing]",
                'degauss': "SYSTEM[degauss]"
            },
            'tot_charge': "SYSTEM[tot_charge]",
            'tot_magnetization': "SYSTEM[tot_magnetization]",
            'occupations': {
                '_text': "SYSTEM[occupations]"
            }
        },
        'basis': {
            'gamma_only': ('K_POINTS', cards.get_k_points_card, None),
            'ecutwfc': "SYSTEM[ecutwfc]",
            'ecutrho': "SYSTEM[ecutrho]",
            'fft_grid': {
                'nr1': "SYSTEM[nr1]",
                'nr2': "SYSTEM[nr2]",
                'nr3': "SYSTEM[nr3]",
            },
            'fft_smooth': {
                'nr1': "SYSTEM[nr1s]",
                'nr2': "SYSTEM[nr2s]",
                'nr3': "SYSTEM[nr3s]",
            },
            'fft_box': {
                'nr1': "SYSTEM[nr1b]",
                'nr2': "SYSTEM[nr2b]",
                'nr3': "SYSTEM[nr3b]",
            }
        },
        'electron_control': {
            'diagonalization': "ELECTRONS[diagonalization]",
            'mixing_mode': "ELECTRONS[mixing_mode]",
            'mixing_beta': "ELECTRONS[mixing_beta]",
            'conv_thr': "ELECTRONS[conv_thr]",
            'mixing_ndim': "ELECTRONS[mixing_ndim]",
            'max_nstep': "ELECTRONS[electron_maxstep]",
            'real_space_q': "ELECTRONS[tqr]",
            'tq_smoothing': "ELECTRONS[tq_smoothing]",
            'tbeta_smoothing': "ELECTRONS[tbeta_smoothing]",
            'diago_thr_init': "ELECTRONS[diago_thr_init]",
            'diago_full_acc': "ELECTRONS[diago_full_acc]",
            'diago_cg_maxiter': "ELECTRONS[diago_cg_maxiter]"
        },
        'k_points_IBZ': ('K_POINTS', cards.get_k_points_card, None),
        'ion_control': {
            'ion_dynamics': "IONS[ion_dynamics]",
            'upscale': "IONS[upscale]",
            'remove_rigid_rot': "IONS[remove_rigid_rot]",
            'refold_pos': "IONS[refold_pos]",
            'bfgs': {
                'trust_radius_min': "IONS[trust_radius_min]",
                'trust_radius_max': "IONS[trust_radius_max]",
                'trust_radius_init': "IONS[trust_radius_ini]",
                'w1': "IONS[w_1]",
                'w2': "IONS[w_2]",
                'ndim': "IONS[bfgs_ndim]"
            },
            'md': {
                'pot_extrapolation': "IONS[pot_extrapolation]",
                'wfc_extrapolation': "IONS[wfc_extrapolation]",
                'ion_temperature': "IONS[ion_temperature]",
                'timestep': "CONTROL[dt]",
                'tempw': "IONS[tempw]",
                'tolp': "IONS[tolp]",
                'deltaT': "IONS[delta_t]",
                'nraise': "IONS[nraise]"
            }
        },
        'cell_control': {
            'cell_dynamics': "CELL[cell_dynamics]",
            'wmass': "CELL[wmass]",
            'cell_factor': "CELL[cell_factor]",
            'pressure': "CELL[press]",
            'free_cell': ("CELL_PARAMETERS", cards.get_cell_parameters_card, None),
            'fix_volume': ("CELL[cell_dofree]", options.get_cell_dofree, None),
            'fix_area': ("CELL[cell_dofree]", options.get_cell_dofree, None),
            'isotropic': ("CELL[cell_dofree]", options.get_cell_dofree, None),
        },
        'symmetry_flags': {
            'nosym': "SYSTEM[nosym]",
            'nosym_evc': "SYSTEM[nosym_evc]",
            "noinv": "SYSTEM[noinv]",
            'no_t_rev': "SYSTEM[no_t_rev]",
            'force_symmorphic': "SYSTEM[force_symmorphic]",
            'use_all_frac': "SYSTEM[use_all_frac]"
        },
        'boundary_conditions': {
            'assume_isolated': "SYSTEM[assume_isolated]",
            'esm': {
                'bc': "SYSTEM[esm_bc]",
                'nfit': "SYSTEM[esm_nfit]",
                'w': "SYSTEM[esm_w]",
                'efield': "SYSTEM[esm_efield]"
            },
            'fcp_opt': "CONTROL[lfcpopt]",
            'fcp_mu': "SYSTEM[fcp_mu]"
        },
        'ekin_functional': {
            'ecfixed': "SYSTEM[ecfixed]",
            'qcutz': "SYSTEM[qcutz]",
            'q2sigma': "SYSTEM[q2sigma]"
        },
        'external_atomic_forces': ('ATOMIC_FORCES', cards.get_atomic_forces_card, None),
        'free_positions': [("ATOMIC_POSITIONS",), ("CELL_PARAMETERS",)],
        'electric_field': {
            'electric_potential': [
                ("CONTROL[tefield]", options.get_electric_potential_related),
                ("CONTROL[lelfield]", options.get_electric_potential_related),
                ("CONTROL[lberry]", options.get_electric_potential_related),
                ("SYSTEM[eamp]", options.get_system_eamp),
                ("ELECTRONS[efield]", options.get_electrons_efield),
                ("SYSTEM[edir]", options.get_system_edir),
                ("CONTROL[gdir]", options.get_control_gdir)
            ],
            'dipole_correction': "CONTROL[dipfield]",
            'electric_field_direction': [
                ("SYSTEM[edir]", options.get_system_edir,),
                ("CONTROL[gdir]", options.get_control_gdir),
            ],
            'potential_max_position': "SYSTEM[emaxpos]",
            'potential_decrease_width': "SYSTEM[eopreg]",
            'electric_field_amplitude': [
                ("SYSTEM[eamp]", options.get_system_eamp,),
                ("ELECTRONS[efield]", options.get_electrons_efield),
            ],
            'electric_field_vector': "ELECTRONS[efield_cart]",
            'nk_per_string': "CONTROL[nppstr]",
            'n_berry_cycles': "CONTROL[nberrycyc]",
        },
        'atomic_constraints': ("CONSTRAINTS", cards.get_atomic_constraints_card),  # Card
        'spin_constraints': {
            'spin_constraints': "SYSTEM[constrained_magnetization]",
            'lagrange_multiplier': "SYSTEM[lambda]",
            'target_magnetization': "SYSTEM[fixed_magnetization]",
        }
    }

    def __init__(self, **kwargs):
        super(PwInputConverter, self).__init__(
            *conversion_maps_builder(self.PW_TEMPLATE_MAP),
            input_namelists=('CONTROL', 'SYSTEM', 'ELECTRONS', 'IONS', 'CELL'),
            input_cards=('ATOMIC_SPECIES', 'ATOMIC_POSITIONS', 'K_POINTS',
                         'CELL_PARAMETERS', 'ATOMIC_FORCES')
        )
        if 'xml_file' in kwargs:
            self._input['CONTROL']['input_xml_schema_file'] = u'\'{}\''.format(os.path.basename(kwargs['xml_file']))

    def clear_input(self):
        super(PwInputConverter, self).clear_input()


class PhononInputConverter(RawInputConverter):
    """
    Convert to/from Fortran input for Phonon.
    """
    PHONON_TEMPLATE_MAP = {
        'xq':('qPointsSpecs',cards.get_qpoints_card, None),
        'scf_ph': {
            'tr2_ph': "INPUTPH[tr2_ph]",
            'niter_ph': "INPUTPH[niter_ph]",
            'alpha_mix': "INPUTPH[alpha_mix]",
            'nmix_ph':   "INPUTPH[nmix_ph]"
        },
        'files': {
            'prefix': "INPUTPH[prefix]",
            'outdir': "INPUTPH[outdir]",
            'fildyn': "INPUTPH[fildyn]",
            'fildrho': "INPUTPH[fildrho]",
            'fildvscf': "INPUTPH[fildvscf]",
            'lqdir': "INPUTPH[lqdir]"
        },
        'control_ph': {
            'ldisp': ["INPUTPH[ldisp]",('qPointsSpecs', cards.get_qpoints_card, None)],
            'epsil': "INPUTPH[epsil]",
            'trans': "INPUTPH[trans]",
            'zeu': "INPUTPH[zeu]",
            'zue': "INPUTPH[zue]",
            'elop': "INPUTPH[elop]",
            'fpol': "INPUTPH[fpol]",
            'lraman': "INPUTPH[lraman]",
            'search_sym': "INPUTPH[search_sym]"
        },
        'control_job': {
            'recover': "INPUTPH[recover]",
            'max_seconds': "INPUTPH[max_seconds]"
        },
        'control_diel': {
            'lrpa': "INPUTPH[lrpa]",
            'lnoloc': "INPUTPH[lnoloc]"
        },
        'control_qplot': {
            'qplot': [('qPointsSpecs', cards.get_qpoints_card, None), "INPUTPH[qplot]"],
            'q2d': "INPUTPH[q2d]",
            'q_in_band_form': "INPUTPH[q_in_band_form]"
        },
        'miscellanea': {
            'amass':{'_text':("INPUTPH[amass]",options.setOneAmassLine, None)},
            'verbosity': "INPUTPH[verbosity]",
            'reduce_io': "INPUTPH[reduce_io]",
            'low_directory_check': "INPUTPH[low_directory_check]",
            'nogg': "INPUTPH[nogg]",
            'nscf_MPgrid':{
                            'nk1': "INPUTPH[nk1]",
                            'nk2': "INPUTPH[nk2]",
                            'nk3': "INPUTPH[nk3]",
                            'k1':  "INPUTPH[k1]",
                            'k2':  "INPUTPH[k2]",
                            'k3':  "INPUTPH[k3]"
                          }
        },
        'irr_repr': {
            'start_q': "INPUTPH[start_q]",
            'last_q': "INPUTPH[last_q]",
            'start_irr': "INPUTPH[start_irr]",
            'last_irr': "INPUTPH[last_irr]",
            'nat_todo': "INPUTPH[nat_todo]",
            'modenum': "INPUTPH[modenum]",
            'only_init': "INPUTPH[only_init]",
            'ldiag': "INPUTPH[ldiag]"
        },
        'electron_phonon_options': {
            'electron_phonon': "INPUTPH[electron_phonon]",
            'dvscf_star': {
                'open': "INPUTPH[dvscf_star%open]",
                'dir': "INPUTPH[dvscf_star%dir]",
                'ext': "INPUTPH[dvscf_star%ext]",
                'basis': "INPUTPH[dvscf_star%basis]",
                'pat': "INPUTPH[dvscf_star%pat]"
            },
            'drho_star': {
                'open':  "INPUTPH[drho_star%open]",
                'dir':   "INPUTPH[drho_star%dir]",
                'ext':   "INPUTPH[drho_star%ext]",
                'basis': "INPUTPH[drho_star%basis]",
                'pat':   "INPUTPH[drho_star%pat]"
            }
        },
        'lraman_options': {
            'eth_rps': "INPUTPH[eth_rps]",
            'eth_ns': "INPUTPH[eth_ns]",
            'dek': "INPUTPH[dek]",
        },
        'q_points': {
            'grid': {
                'nq1': "INPUTPH[nq1]",
                'nq2': "INPUTPH[nq2]",
                'nq3': "INPUTPH[nq3]"
            },
            'q_points_list': ('qPointsSpecs', cards.get_qpoints_card, None),
            'nqs': ('qPointsSpecs', cards.get_qpoints_card, None)
        }
    }

    def __init__(self, **kwargs):
        super(PhononInputConverter, self).__init__(
            *conversion_maps_builder(self.PHONON_TEMPLATE_MAP),
            input_namelists=('INPUTPH',),
            input_cards=('qPointsSpecs',)
        )


class NebInputConverter(RawInputConverter):
    """
    Convert to/from Fortran input for Phonon.
    """
    NEB_TEMPLATE_MAP = {
        'path': {
            'restartMode': "PATH[restart_mode]",
            'stringMethod': "PATH[string_method]",
            'pathNstep': "PATH[nstep_path]",
            'numOfImages': "PATH[num_of_images]",
            'optimizationScheme': "PATH[opt_scheme]",
            'optimizationStepLength': "PATH[ds]",
            'elasticConstMax': "PATH[k_max]",
            'elasticConstMin': "PATH[k_min]",
            'pathThreshold': "PATH[path_thr]",
            'endImagesOptimizationFlag': "PATH[first_last_opt]",
<<<<<<< HEAD
            'temperature': "PATH[temp_req]",
=======
            'temperature':  "PATH[temp_req]",
>>>>>>> d71bf2fe
            'climbingImage': [
                "PATH[CI_scheme]",
                ("CLIMBING_IMAGES", cards.get_climbing_images, None)
            ],
            'useMassesFlag': "PATH[use_masses]",
            'useFreezingFlag': "PATH[use_freezing]",
            'constantBiasFlag': "PATH[lfcpopt]",
            'targetFermiEnergy': "PATH[fcp_mu]",
            'totChargeFirst': "PATH[fcp_tot_charge_first]",
            'totChargeLast': "PATH[fcp_tot_charge_last]",
            'climbingImageIndex': ("CLIMBING_IMAGES", cards.get_climbing_images, None)
        }
    }

    def __init__(self, **kwargs):
        engine_template_map = copy.deepcopy(PwInputConverter.PW_TEMPLATE_MAP)
        engine_template_map['atomic_structure'] = {
            'nat': ("SYSTEM[nat]", options.neb_set_system_nat, None),
            '_text': [
                ('SYSTEM[ibrav]', options.set_ibrav_to_zero, None),
                ("CELL_PARAMETERS", cards.get_neb_cell_parameters_card, None),
                ("ATOMIC_POSITIONS", cards.get_neb_images_positions_card, None)
            ],
            'atomic_positions': ('ATOMIC_FORCES', cards.get_atomic_forces_card, None)
        }
        # engine_template_map['_text'] = ("ATOMIC_POSITIONS", cards.get_neb_images_positions_card,None )
        self.NEB_TEMPLATE_MAP.update({'engine': engine_template_map})
        super(NebInputConverter, self).__init__(
            *conversion_maps_builder(self.NEB_TEMPLATE_MAP),
            input_namelists=('PATH', 'CONTROL', 'SYSTEM', 'ELECTRONS', 'IONS', 'CELL'),
            input_cards=('CLIMBING_IMAGES', 'ATOMIC_SPECIES', 'ATOMIC_POSITIONS', 'K_POINTS',
                         'CELL_PARAMETERS', 'ATOMIC_FORCES')
        )

    def get_qe_input(self):
        """
        Overrides method in RawInputConverter because few lines in between the namelists are requested for
        the NEB input.
        :return: a string containing the text input for NEB calculations
        """
        qe_input = super(NebInputConverter, self).get_qe_input().split('\n')
        qe_input = ['BEGIN', 'BEGIN_PATH_INPUT'] + qe_input
        index = qe_input.index('&CONTROL')
        qe_input = qe_input[:index] + ['END_PATH_INPUT', 'BEGIN_ENGINE_INPUT'] + qe_input[index:]
        qe_input += ['END_ENGINE_INPUT', 'END']
        return '\n'.join(qe_input)<|MERGE_RESOLUTION|>--- conflicted
+++ resolved
@@ -357,11 +357,7 @@
                     'nqx2': 'SYSTEM[nqx2]',
                     'nqx3': 'SYSTEM[nqx3]'
                 },
-<<<<<<< HEAD
                 'ecutfock': ('SYSTEM[ecutfock]', options.Ha2Ry, None),
-=======
-                'ecutfock': ('SYSTEM[ecutfock:]',options.Ha2Ry, None),
->>>>>>> d71bf2fe
                 'exx_fraction': 'SYSTEM[exx_fraction]',
                 'screening_parameter': 'SYSTEM[screening_parameter]',
                 'exxdiv_treatment': 'SYSTEM[exxdiv_treatment]',
@@ -691,11 +687,7 @@
             'elasticConstMin': "PATH[k_min]",
             'pathThreshold': "PATH[path_thr]",
             'endImagesOptimizationFlag': "PATH[first_last_opt]",
-<<<<<<< HEAD
             'temperature': "PATH[temp_req]",
-=======
-            'temperature':  "PATH[temp_req]",
->>>>>>> d71bf2fe
             'climbingImage': [
                 "PATH[CI_scheme]",
                 ("CLIMBING_IMAGES", cards.get_climbing_images, None)
